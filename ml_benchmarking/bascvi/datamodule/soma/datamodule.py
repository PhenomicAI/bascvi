import numpy as np
import copy
import os
from typing import Dict, Optional
import pytorch_lightning as pl

from torch.utils.data import DataLoader 

import pickle
import pandas as pd

from .dataset import TileDBSomaTorchIterDataset
import tiledbsoma as soma
import tiledb
from pyarrow.lib import ArrowInvalid

import pickle
import scanpy as sc

from tqdm import tqdm
import math

from .soma_helpers import open_soma_experiment


class TileDBSomaIterDataModule(pl.LightningDataModule):

    def __init__(
        self,
        soma_experiment_uri,
        root_dir,
        max_cells_per_sample = None,
        pretrained_gene_list = None,
        genes_to_use_path = None,
        genes_to_use_hvg = None,
        cells_to_use_path = None,
        barcodes_to_use_path = None,
        calc_library = False,
        block_size = 1000,
        dataloader_args: Dict = {},
        pretrained_batch_size: int = None,
        verbose: bool = False,
        exclude_ribo_mito = True,
<<<<<<< HEAD
        train_column: str = "included_scref_train",
        random_seed: int = 42,
        batch_keys = {"modality": "modality_name", "study": "study_name", "sample": "sample_name"}
=======
        train_column = None,
        random_seed = 42


>>>>>>> 3a9c31aa
        ):
        super().__init__()

        self.soma_experiment_uri = soma_experiment_uri
        self.dataloader_args = dataloader_args
        self.root_dir = root_dir
        self.max_cells_per_sample = max_cells_per_sample
        self.pretrained_gene_list = pretrained_gene_list
        self.genes_to_use_path = genes_to_use_path
        self.genes_to_use_hvg = genes_to_use_hvg
        self.cells_to_use_path = cells_to_use_path
        self.barcodes_to_use_path = barcodes_to_use_path
        self.calc_library = calc_library
        self.block_size = block_size
        self.pretrained_batch_size = pretrained_batch_size
        self.verbose = verbose
        self.exclude_ribo_mito = exclude_ribo_mito
        self.train_column = train_column
        self.random_seed = random_seed
<<<<<<< HEAD
        self.batch_keys = batch_keys
=======
>>>>>>> 3a9c31aa

    

    def filter_and_generate_library_calcs(self):

        if os.path.isdir(os.path.join(self.root_dir, "cached_calcs_and_filter")):
            print("Loading cached metadata...")

            with open(os.path.join(self.root_dir, "cached_calcs_and_filter", 'filter_pass_soma_ids.pkl'), 'rb') as f:
                filter_pass_soma_ids = pickle.load(f)
            print(" - loaded cached filter pass")

            self.library_calcs = pd.read_csv(os.path.join(self.root_dir, "cached_calcs_and_filter", 'l_means_vars.csv'))
            print(" - loaded cached library calcs")

            # check if metadata calcs are done
            if max(self.library_calcs["sample_idx"].to_list()) == max(self.samples_list):
                print("   - library calcs completed!")
                self.library_calcs.set_index("sample_idx")
                self.cells_to_use = list(set(self.cells_to_use).intersection(set(filter_pass_soma_ids)))
                print(len(self.cells_to_use), " cells passed final filter.")
                return 
            else:
                print("   - resuming library calcs...")
                self.l_means = self.library_calcs["library_log_means"].to_list()
                self.l_vars = self.library_calcs["library_log_vars"].to_list()
                samples_run = self.library_calcs["sample_idx"].to_list()
        else:
            os.makedirs(os.path.join(self.root_dir, "cached_calcs_and_filter"), exist_ok=True)
            filter_pass_soma_ids = []
            self.l_means = []
            self.l_vars = []
            samples_run = []
        
            
        print("Generating sample metadata...")

        # TODO: ensure sample list is sorted

        sample_idx = self.samples_list[len(samples_run)]
        print("starting with ", sample_idx)

        for sample_idx_i in tqdm(range(len(samples_run), len(self.samples_list))):
            sample_idx = self.samples_list[sample_idx_i]
            
            # read soma_ids for this sample
            with open_soma_experiment(self.soma_experiment_uri) as soma_experiment:
                obs_table = soma_experiment.obs.read(
                    column_names=("soma_joinid",),
                    value_filter=f"sample_idx == {sample_idx}",
                ).concat()

                row_coord = obs_table.column("soma_joinid").combine_chunks().to_numpy()
            
            # if no rows selected, return default
            if row_coord.shape[0] < 1:
                print("skipping calcs for ", sample_idx, ", not enough cells")
                self.l_means.append(0)
                self.l_vars.append(1)
                samples_run.append(sample_idx)
                self.library_calcs = pd.DataFrame({"sample_idx": samples_run, 
                                            "library_log_means": self.l_means,  
                                            "library_log_vars": self.l_vars})
                # save                         
                self.library_calcs.to_csv(os.path.join(self.root_dir, "cached_calcs_and_filter", "l_means_vars.csv"))
                continue

            # if no counts in selected rows, return default
            try:
                with open_soma_experiment(self.soma_experiment_uri) as soma_experiment:
                    X_curr = soma_experiment.ms["RNA"]["X"]["row_raw"].read((row_coord, None)).coos(shape=(soma_experiment.obs.count, soma_experiment.ms["RNA"].var.count)).concat().to_scipy().tocsr()[row_coord, :]
                    X_curr = X_curr[:, self.genes_to_use]
            except ArrowInvalid:
                print("skipping calcs for ", sample_idx, ", not enough counts")
                self.l_means.append(0)
                self.l_vars.append(1)
                samples_run.append(sample_idx)
                self.library_calcs = pd.DataFrame({"sample_idx": samples_run, 
                                            "library_log_means": self.l_means,  
                                            "library_log_vars": self.l_vars})
                # save                         
                self.library_calcs.to_csv(os.path.join(self.root_dir, "cached_calcs_and_filter", "l_means_vars.csv"))
                continue

            # get nnz and filter
            gene_counts = X_curr.getnnz(axis=1)
            cell_mask = gene_counts > 300 
            X_curr = X_curr[cell_mask, :]
                   
            print("sample ", sample_idx, ", X shape: ", X_curr.shape)

            # calc l_mean, l_var
            self.l_means.append(log_mean(X_curr))
            self.l_vars.append(log_var(X_curr))
            samples_run.append(sample_idx)

            # apply filter mask to soma_joinids and downsample
            filter_pass_soma_ids += row_coord[cell_mask].tolist()

            # save intermediate filter pass list
            with open(os.path.join(self.root_dir, "cached_calcs_and_filter", 'filter_pass_soma_ids.pkl'), 'wb') as f:
                pickle.dump(filter_pass_soma_ids, f)
            
            # save intermediate library calcs   
            self.library_calcs = pd.DataFrame({"sample_idx": samples_run, 
                                                "library_log_means": self.l_means,
                                                "library_log_vars": self.l_vars})                
            self.library_calcs.to_csv(os.path.join(self.root_dir, "cached_calcs_and_filter", "l_means_vars.csv"))

        # save                         
        self.library_calcs.to_csv(os.path.join(self.root_dir, "cached_calcs_and_filter", "l_means_vars.csv"))

        self.cells_to_use = list(set(self.cells_to_use).intersection(set(filter_pass_soma_ids)))
        print(len(self.cells_to_use), " cells passed final filter.")
        self.library_calcs.set_index("sample_idx")



    def setup(self, stage: Optional[str] = None):
        # read obs (soma_joinids and sample_idx)
        column_names = ["soma_joinid", "barcode", self.batch_keys["modality"], self.batch_keys["study"], self.batch_keys["sample"]]
        if not self.calc_library:
            column_names.append("nnz")
        if self.train_column:
            column_names.append(self.train_column)
        
        with open_soma_experiment(self.soma_experiment_uri) as soma_experiment:
            self.obs_df = soma_experiment.obs.read(
                                column_names=tuple(column_names),
                            ).concat().to_pandas()
            self.var_df = soma_experiment.ms["RNA"].var.read(
                        column_names=("soma_joinid", "gene",),
                    ).concat().to_pandas()
            self.feature_presence_matrix = soma_experiment.ms["RNA"]["feature_presence_matrix"].read().coos(shape=(self.obs_df.sample_idx.nunique(), soma_experiment.ms["RNA"].var.count)).concat().to_scipy().toarray()

        # QUESTION: should we use all batches or only those in the training sample?
        # BATCH

        # TODO: ensure studies are unique across all modalities. is this necessary?

        # ensure samples are unique across all studies
        temp_df = self.obs_df.drop_duplicates(subset=[self.batch_keys["study"], self.batch_keys['sample']])
        assert temp_df[self.batch_keys["sample"]].nunique() == temp_df.shape[0], "Samples are not unique across studies"

        # create idx columns in obs
        self.obs_df["modality_idx"] = self.obs_df[self.batch_keys["modality"]].astype('category').cat.codes
        self.obs_df["study_idx"] = self.obs_df[self.batch_keys["study"]].astype('category').cat.codes
        self.obs_df["sample_idx"] = self.obs_df[self.batch_keys["sample"]].astype('category').cat.codes

        self.num_modalities = self.obs_df["modality_idx"].max() + 1
        self.num_studies = self.obs_df["study_idx"].max() + 1
        self.num_samples = self.obs_df["sample_idx"].max() + 1

        # GENES

        # genes to use
        if self.genes_to_use_path:
            # load genes to use list
            with open(self.genes_to_use_path, "r") as f:
                self.genes_to_use = f.read().split("\n")
                self.genes_to_use = list(set(self.genes_to_use).intersection(set(self.var_df["gene"].values.tolist())))

            self.var_df = self.var_df.set_index("gene")
            self.genes_to_use = list(set(self.var_df.loc[self.genes_to_use, :]["soma_joinid"].values.tolist()))
            self.var_df = self.var_df.reset_index()
            print("read gene list with length ", len(self.genes_to_use), len(set(self.genes_to_use)))
        elif self.genes_to_use_hvg:
            # run hvg
            print("Running HVG with n_hvg = ", self.genes_to_use_hvg)
            with open_soma_experiment(self.soma_experiment_uri) as soma_experiment:
                with soma_experiment.axis_query(
                    measurement_name="RNA", obs_query=soma.AxisQuery(coords=(None, None))
                ) as query:
                    adata: sc.AnnData = query.to_anndata(
                        X_name="row_raw",
                        column_names={"obs": ["soma_joinid"], "var": ["soma_joinid", "gene"]},
                    )
                    sc.pp.filter_cells(adata, min_genes=300)
                    sc.pp.filter_genes(adata, min_cells=3)
                    sc.pp.normalize_total(adata, target_sum=1e4)
                    sc.pp.log1p(adata)
                    sc.pp.highly_variable_genes(adata, n_top_genes=self.genes_to_use_hvg)
                    self.genes_to_use = adata.var[adata.var["highly_variable"]]["soma_joinid"].values.tolist()
        else:
            # # defined genes to use as overlapping
            # self.genes_to_use = np.where(np.all(self.feature_presence_matrix, axis=0))[0]     
            # if len(self.genes_to_use) < 1000:
            #     raise ValueError("Gene overlap too small")
            print("Using all genes")
            self.genes_to_use = self.var_df["soma_joinid"].values.tolist()    
        # exclude genes
        if self.exclude_ribo_mito:
            exclusion_regex = r'^(MT-|RPL|RPS|MRPL|MRPS)' # starts with one of these => mito, or ribo
            genes_to_exclude = set(self.var_df[self.var_df["gene"].str.contains(exclusion_regex)]["soma_joinid"].values)
            self.genes_to_use = list(set(self.genes_to_use).difference(genes_to_exclude))
        if self.pretrained_gene_list:
            self.pretrained_gene_ids = self.var_df[self.var_df["gene"].isin(self.pretrained_gene_list)].soma_joinid.values.tolist()
            self.genes_to_use = list(set(self.pretrained_gene_ids).intersection(set(self.genes_to_use)))
            print(f"Using pretrained gene list found {100 * len(self.genes_to_use) / len(self.pretrained_gene_list)}% overlap")

            # get gene names and sort ids by gene name
            self.var_df_sub = self.var_df[self.var_df["soma_joinid"].isin(self.genes_to_use)]
            self.var_df_sub = self.var_df_sub.sort_values("gene")

            self.gene_list = self.var_df_sub["gene"].values.tolist()
            self.genes_to_use = self.var_df_sub["soma_joinid"].values.tolist()

            # get indices of genes in genes_to_use
            self.pretrained_gene_indices = [self.pretrained_gene_list.index(gene) for gene in self.gene_list]

            self.num_genes = len(self.pretrained_gene_list)

            print("pretrained gene indices: ", len(self.pretrained_gene_indices))
            print("genes to use: ", len(self.gene_list))
            print("pretrained gene list: ", len(self.pretrained_gene_list))
            print("max gene index: ", max(self.pretrained_gene_indices))
        else:
            # get gene names and sort ids by gene name
            self.var_df_sub = self.var_df[self.var_df["soma_joinid"].isin(self.genes_to_use)]
            self.var_df_sub = self.var_df_sub.sort_values("gene")

            self.gene_list = self.var_df_sub["gene"].values.tolist()
            self.genes_to_use = self.var_df_sub["soma_joinid"].values.tolist()

            self.pretrained_gene_indices = None

            self.num_genes = len(self.genes_to_use)

        self.feature_presence_matrix = self.feature_presence_matrix[:, self.genes_to_use]
               
        # CELLS

        self.cells_to_use = None
        # cells to use
        if self.train_column:
            self.cells_to_use = self.obs_df.loc[self.obs_df[self.train_column]]["soma_joinid"].values.tolist()
            print("read cell list with length ", len(self.cells_to_use), len(set(self.cells_to_use)))
        elif self.cells_to_use_path:
            with open(self.cells_to_use_path, "rb") as f:
                self.cells_to_use = pickle.load(f)
            print("read cell list with length ", len(self.cells_to_use), len(set(self.cells_to_use)))
        
        if self.barcodes_to_use_path:
            if self.cells_to_use is not None:
                raise ValueError("cannot use both cells_to_use and barcodes_to_use")
            with open(self.barcodes_to_use_path, "rb") as f:
                barcodes = pickle.load(f)
            self.cells_to_use = self.obs_df.loc[self.obs_df["barcode"].isin(barcodes)]["soma_joinid"].values.tolist()
            print("read cell list with length ", len(self.cells_to_use))
        
        if self.train_column:
            if self.cells_to_use is not None:
                raise ValueError("cannot use both train_column and barcodes_to_use/cell_to_use")
            self.cells_to_use = self.obs_df.loc[self.obs_df[self.train_column]]["soma_joinid"].values.tolist()
            print("read cell list with length ", len(self.cells_to_use))

        if self.cells_to_use is None:
            print("Using all cells found in obs")
            self.cells_to_use = self.obs_df["soma_joinid"].values.tolist()

        self.samples_list = sorted(self.obs_df["sample_idx"].unique().tolist())
        self.num_samples = len(self.samples_list) 

        # library calcs
        try:
            with open_soma_experiment(self.soma_experiment_uri) as soma_experiment:
                self.library_calcs = soma_experiment.ms["RNA"]["sample_library_calcs"].read().concat().to_pandas()
                self.library_calcs = self.library_calcs.set_index("sample_idx")
        except: 
            self.filter_and_generate_library_calcs()
            


        self.obs_df = self.obs_df[self.obs_df["soma_joinid"].isin(self.cells_to_use)] 

        # downsample
        if self.max_cells_per_sample:
            self.obs_df = self.obs_df.groupby('sample_idx').apply(lambda x: x.sample(n=self.max_cells_per_sample, random_state=self.random_seed) if x.shape[0] > self.max_cells_per_sample else x).reset_index(drop=True)
            print("\tdownsampled to ", self.obs_df.shape[0], " cells")

        # filter nnz
        if not self.calc_library:
            self.obs_df = self.obs_df[self.obs_df["nnz"] > 300] 
                
        # define cell_idx as range
        self.obs_df['cell_idx'] = range(self.obs_df.shape[0])

        # shuffle obs
        if stage != "predict":
<<<<<<< HEAD
            self.obs_df = self.obs_df.sample(frac=1, random_state=self.random_seed).reset_index(drop=True)
=======
            self.obs_df = self.obs_df.sample(frac=1, random_state=self.random_seed) 
>>>>>>> 3a9c31aa

        # calculate num blocks
        MIN_VAL_BLOCKS = 1
        if self.block_size > self.obs_df.shape[0] // 5:
            self.block_size = self.obs_df.shape[0] // 5
        self.num_total_blocks = math.ceil(self.obs_df.shape[0] / self.block_size) 

        # divide blocks into train test
        if self.num_total_blocks < self.dataloader_args['num_workers']:
            self.dataloader_args['num_workers'] = self.num_total_blocks

     
        self.num_cells = self.obs_df.shape[0]
        
        print('# Blocks: ', self.num_total_blocks)
        print('# Genes: ', self.num_genes)
        print('# Total Cells: ', self.num_cells)  

        print("Obs has ", self.obs_df.shape[0], " cells, ", self.obs_df.soma_joinid.nunique(), " unique soma_joinids")
        assert self.obs_df.soma_joinid.nunique() == self.obs_df.shape[0]
        assert self.obs_df.cell_idx.nunique() == self.obs_df.shape[0]

        self.obs_df['soma_joinid'] = self.obs_df['soma_joinid'].astype('int64')
        self.obs_df['cell_idx'] = self.obs_df['cell_idx'].astype('int64')
        
        if stage == "fit":
            
            print("Stage = Fitting")
            
            self.val_blocks = max(self.num_total_blocks//5, MIN_VAL_BLOCKS)
            self.train_blocks = self.num_total_blocks - self.val_blocks
        
            print('# Blocks: ', self.num_total_blocks, ' # for Training: ', self.train_blocks)
           
            self.train_dataset = TileDBSomaTorchIterDataset(
                soma_experiment_uri=self.soma_experiment_uri,
                obs_df=self.obs_df[ : self.train_blocks * self.block_size],
                num_input=self.num_genes,
                genes_to_use=self.genes_to_use,
                feature_presence_matrix=self.feature_presence_matrix,
                library_calcs=self.library_calcs,
                block_size=self.block_size,
                num_modalities=self.num_modalities,
                num_studies=self.num_studies,
                num_samples=self.num_samples,
                num_workers=self.dataloader_args['num_workers'],
                verbose = self.verbose
            )
            self.val_dataset = TileDBSomaTorchIterDataset(
                soma_experiment_uri=self.soma_experiment_uri,
                obs_df=self.obs_df[self.train_blocks * self.block_size : ],
                num_input=self.num_genes,
                genes_to_use=self.genes_to_use,
                feature_presence_matrix=self.feature_presence_matrix,
                library_calcs=self.library_calcs,
                block_size=self.block_size,
                num_modalities=self.num_modalities,
                num_studies=self.num_studies,
                num_samples=self.num_samples,
                num_workers=self.dataloader_args['num_workers'],
                verbose = self.verbose
            )
            
            
        elif stage == "predict":
    
            print("Stage = Predicting")

            
            self.pred_dataset = TileDBSomaTorchIterDataset(
                soma_experiment_uri=self.soma_experiment_uri,
                obs_df=self.obs_df, 
                num_input=self.num_genes,
                genes_to_use=self.genes_to_use,
                feature_presence_matrix=self.feature_presence_matrix,
                block_size=self.block_size,
                num_workers=self.dataloader_args['num_workers'],
                predict_mode=True,
                pretrained_gene_indices = self.pretrained_gene_indices,
                verbose = self.verbose
            )

    def train_dataloader(self):
        return DataLoader(self.train_dataset, **self.dataloader_args)

    def val_dataloader(self):
        loader_args = copy.copy(self.dataloader_args)
        return DataLoader(self.val_dataset, **loader_args)

    def predict_dataloader(self):
        loader_args = copy.copy(self.dataloader_args)
        return DataLoader(self.pred_dataset, **loader_args)
        
    def transfer_batch_to_device(self, batch, device, dataloader_idx):
        for key, value in batch.items():
            batch[key] = value.to(device)
        return batch


def log_mean(X):
    log_counts = np.log(X.sum(axis=1))
    local_mean = np.mean(log_counts).astype(np.float32)
    return local_mean

def log_var(X):
    log_counts = np.log(X.sum(axis=1))
    local_var = np.var(log_counts).astype(np.float32)
    return local_var
<|MERGE_RESOLUTION|>--- conflicted
+++ resolved
@@ -41,16 +41,9 @@
         pretrained_batch_size: int = None,
         verbose: bool = False,
         exclude_ribo_mito = True,
-<<<<<<< HEAD
         train_column: str = "included_scref_train",
         random_seed: int = 42,
         batch_keys = {"modality": "modality_name", "study": "study_name", "sample": "sample_name"}
-=======
-        train_column = None,
-        random_seed = 42
-
-
->>>>>>> 3a9c31aa
         ):
         super().__init__()
 
@@ -70,10 +63,7 @@
         self.exclude_ribo_mito = exclude_ribo_mito
         self.train_column = train_column
         self.random_seed = random_seed
-<<<<<<< HEAD
         self.batch_keys = batch_keys
-=======
->>>>>>> 3a9c31aa
 
     
 
@@ -363,11 +353,7 @@
 
         # shuffle obs
         if stage != "predict":
-<<<<<<< HEAD
             self.obs_df = self.obs_df.sample(frac=1, random_state=self.random_seed).reset_index(drop=True)
-=======
-            self.obs_df = self.obs_df.sample(frac=1, random_state=self.random_seed) 
->>>>>>> 3a9c31aa
 
         # calculate num blocks
         MIN_VAL_BLOCKS = 1
