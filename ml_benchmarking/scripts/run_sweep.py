--- conflicted
+++ resolved
@@ -36,7 +36,6 @@
 
     # IMPORTANT: only works with two levels of nesting
     sweep_config_list = [
-<<<<<<< HEAD
 
         {
             "emb_trainer": {
@@ -48,20 +47,4 @@
 
     ]
 
-    run_sweep(base_config, sweep_config_list, base_root_dir="/home/ubuntu/paper_repo/bascvi/ml_benchmarking/runs/ms_paper/saturn_style_3k_10k_scaling")
-=======
-        {
-            "emb_trainer": {
-                'model_args': {"n_latent": 10, "n_hidden": 256, "n_layers": 1},
-            }
-        },
-        {
-            "emb_trainer": {
-                'model_args': {"n_latent": 256, "n_hidden": 256, "n_layers": 1},
-            }
-        },
-
-    ]
-
-    run_sweep(base_config, sweep_config_list, base_root_dir="/home/ubuntu/paper_repo/bascvi/ml_benchmarking/runs/ms_paper/saturn_style_3k_model_size")
->>>>>>> a5d7db16
+    run_sweep(base_config, sweep_config_list, base_root_dir="/home/ubuntu/paper_repo/bascvi/ml_benchmarking/runs/ms_paper/saturn_style_3k_10k_scaling")