--- conflicted
+++ resolved
@@ -50,16 +50,6 @@
                 "model_args": {"n_hidden": 256, "n_layers": 1}
             }
         },
-<<<<<<< HEAD
-=======
-        {
-            "emb_trainer": {
-                "training_args": {"disc_loss_weight": 10000.0, "exponential_disc_warmup": True},
-                "model_args": {"n_hidden": 256, "n_layers": 1, "n_latent": 256},
-                "freeze_macrogene_matrix": False
-            }
-        },
->>>>>>> 242008ff
 
 
     ]
