from argparse import ArgumentParser
import os
from typing import Dict
import logging
import json
import pandas as pd

from pytorch_lightning import Trainer
import torch

from bascvi.datamodule import TileDBSomaIterDataModule, AnnDataDataModule, EmbDatamodule
from bascvi.utils.utils import umap_calc_and_save_html

from bascvi.datamodule.soma.soma_helpers import open_soma_experiment

from pytorch_lightning.loggers import WandbLogger
import wandb

import wandb

import wandb


logger = logging.getLogger("pytorch_lightning")


def train(config: Dict):

    # Initialize Wandb Logger
    wandb_logger = WandbLogger(project="bascvi", save_dir=config["run_save_dir"])
    wandb.init(project="bascvi", dir=config["run_save_dir"], config=config)
<<<<<<< HEAD
=======

    if "wandb_run_name" in config:
        wandb.init(name=config["wandb_run_name"], project="bascvi", dir=config["run_save_dir"])

>>>>>>> 895ec5c4

    # for tiledb
    torch.multiprocessing.set_start_method("fork", force=True)
    orig_start_method = torch.multiprocessing.get_start_method()
    if orig_start_method != "spawn":
        if orig_start_method:
            print(
                "switching torch multiprocessing start method from "
                f'"{torch.multiprocessing.get_start_method()}" to "spawn"'
            )
        torch.multiprocessing.set_start_method("spawn", force=True)


    if config["datamodule"]["class_name"] == "TileDBSomaIterDataModule":
        config["datamodule"]["options"]["root_dir"] = config["run_save_dir"]
        datamodule = TileDBSomaIterDataModule(**config["datamodule"]["options"])

    elif config["datamodule"]["class_name"] == "EmbDatamodule":
        config["datamodule"]["options"]["root_dir"] = config["run_save_dir"]
        datamodule = EmbDatamodule(**config["datamodule"]["options"])

    elif config["datamodule"]["class_name"] == "AnnDataDataModule":
        raise NotImplementedError("Training with AnnDataDataModule is not implemented yet")
        datamodule = AnnDataDataModule(**config["datamodule"]["options"])

    datamodule.setup()

    # set the model gene list from the datamodule
    config['emb_trainer']['gene_list'] = datamodule.gene_list

    # set the number of input genes and batches in the model from the datamodule
    config['emb_trainer']['model_args']['n_input'] = datamodule.num_genes
    config['emb_trainer']['model_args']['n_batch'] = datamodule.num_batches

    # dynamically import trainer class
    module = __import__("bascvi.trainer", globals(), locals(), [config["trainer_module_name"] if "trainer_module_name" in config else "bascvi_trainer"], 0)
    EmbeddingTrainer = getattr(module, config["trainer_class_name"] if "trainer_class_name" in config else "BAScVITrainer")

    if config.get("load_from_checkpoint"):
        logger.info(f"Loading trainer from checkpoint.....")
        model = EmbeddingTrainer.load_from_checkpoint(
            config["load_from_checkpoint"], 
            )
    else:
        logger.info(f"Initializing Custom Embedding Trainer.....")
        model = EmbeddingTrainer(
            config["run_save_dir"],
            **config["emb_trainer"]
            )
    # add callbacks to pytroch lightning trainer config
    if "pl_trainer" not in config:
        config["pl_trainer"] = {}
    config["pl_trainer"]["callbacks"] = model.callbacks

    model.datamodule = datamodule

    # logger.info(f"Initializing pytorch-lightning trainer.....")
    trainer = Trainer(**config["pl_trainer"], logger=wandb_logger, accelerator="gpu", devices=1)
    #trainer.save_checkpoint("latest.ckpt")

    # logger.addHandler(logging.FileHandler(os.path.join(cfg["datamodule"]["root_dir"], "std.log")))


    logger.info("-----------------------Starting training-----------------------")
    trainer.fit(model, datamodule=datamodule) # Hit ctrl C to trigger predict as soon as training starts - Hack but avoids a lot of extra code
    logger.info(f"Best model path: {trainer.checkpoint_callback.best_model_path}")
    logger.info(f"Best model score: {trainer.checkpoint_callback.best_model_score}")

    trainer.save_checkpoint(os.path.join(os.path.dirname(trainer.checkpoint_callback.best_model_path), "latest.ckpt"))


    # load the best checkpoint automatically (tracked by lightning itself)
    logger.info("--------------Embedding prediction on full dataset-------------")


    # if config["datamodule_class_name"] == "TileDBSomaIterDataModule":
    #     config["datamodule"]["root_dir"] = cfg["run_save_dir"]
    #     datamodule = TileDBSomaIterDataModule(**cfg["datamodule"])
    # elif config["datamodule_class_name"] == "EmbDatamodule":
    #     datamodule = EmbDatamodule(**cfg["datamodule"])

    datamodule.pretrained_batch_size = config['emb_trainer']['model_args']['n_batch']
    datamodule.setup(stage="predict")

    predictions = trainer.predict(model, datamodule=datamodule)
    embeddings = torch.cat(predictions, dim=0).detach().cpu().numpy()

    emb_columns = ["embedding_" + str(i) for i in range(embeddings.shape[1] - 1)] 
    embeddings_df = pd.DataFrame(data=embeddings, columns=emb_columns + ["soma_joinid"])

    logger.info("--------------------------Run UMAP----------------------------")
    with open_soma_experiment(datamodule.soma_experiment_uri) as soma_experiment:
        obs_df = soma_experiment.obs.read(
                            column_names=("soma_joinid", "standard_true_celltype", "sample_name", "study_name", "barcode"),
                        ).concat().to_pandas()
    obs_df
    embeddings_df = embeddings_df.set_index("soma_joinid").join(obs_df.set_index("soma_joinid"))
    
    # embeddings_df, fig_save_dict = umap_calc_and_save_html(embeddings_df, emb_columns, trainer.default_root_dir)

    save_path = os.path.join(os.path.dirname(config["run_save_dir"]), "pred_embeddings_" + os.path.splitext(os.path.basename(trainer.checkpoint_callback.best_model_path))[0] + ".tsv")
    embeddings_df.to_csv(save_path, sep="\t")
    logger.info(f"Saved predicted embeddings to: {save_path}")<|MERGE_RESOLUTION|>--- conflicted
+++ resolved
@@ -29,13 +29,6 @@
     # Initialize Wandb Logger
     wandb_logger = WandbLogger(project="bascvi", save_dir=config["run_save_dir"])
     wandb.init(project="bascvi", dir=config["run_save_dir"], config=config)
-<<<<<<< HEAD
-=======
-
-    if "wandb_run_name" in config:
-        wandb.init(name=config["wandb_run_name"], project="bascvi", dir=config["run_save_dir"])
-
->>>>>>> 895ec5c4
 
     # for tiledb
     torch.multiprocessing.set_start_method("fork", force=True)
