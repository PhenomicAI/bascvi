from argparse import ArgumentParser
import pandas as pd
import numpy as np
import os
import warnings
import umap
from scipy import stats

from sklearn.neighbors import KNeighborsClassifier
from sklearn.preprocessing import StandardScaler

import plotly.express as px

from tqdm import tqdm

from pathlib import Path

from bascvi.utils.utils import calc_kni_score, calc_rbni_score

import tiledbsoma as soma
import tiledb 
from dotenv import load_dotenv

warnings.filterwarnings("ignore")

import tiledbsoma as soma
import tiledb 

from dotenv import load_dotenv





# DIR = "/home/ubuntu/large-bascivi/exp_logs/scref_train"
# exps = ["baseline_no_disc"]
# files = ["/home/ubuntu/large-bascivi/exp_logs/v6/baseline_no_disc/scvi-vae-epoch=11-elbo_val=0.00.ckpt_predictions.tsv"]



def run_metrics_on_folder(root_dir: str, cell_type_col: str = "standard_true_celltype", batch_col: str = "study_name", max_prop_same_batch: float = 0.8, exclude_unknown: bool = True):

    load_dotenv("/home/ubuntu/.aws.env")

    ACCESS_KEY = os.getenv("ACCESS_KEY")
    SECRET_KEY = os.getenv("SECRET_KEY")
    SOMA_CORPUS_URI = "s3://pai-scrnaseq/sctx_gui/corpora/multispecies_06Nov2024"

    soma_experiment = soma.Experiment.open(SOMA_CORPUS_URI, context=soma.SOMATileDBContext(tiledb_ctx=tiledb.Ctx({
            "vfs.s3.aws_access_key_id": ACCESS_KEY,
            "vfs.s3.aws_secret_access_key": SECRET_KEY,
            "vfs.s3.region": "us-east-2"
        })))

    obs_df = soma_experiment.obs.read(column_names=["barcode", "species"]).concat().to_pandas()
    obs_df.columns


    run_names = []
    pred_paths = []

    root_dir = str(Path(root_dir))

    # find all pred files
    for root, dirs, files in os.walk(root_dir, topdown=True):
        for file in files:
<<<<<<< HEAD
            if "pred_" in file:
=======
            if "multispecies_06Nov2024_full_predictions" in file:
>>>>>>> a5d7db16
                # get the directory after root_dir in root
                run_names.append(root.split(root_dir)[1].split("/")[1])
                pred_paths.append(os.path.join(root, file))
     
    # # Sort on name guarantee matching files to study names
    run_names = np.asarray(run_names)
    pred_paths = np.asarray(pred_paths)

    inds = np.argsort(run_names)

    run_names = run_names[inds]
    pred_paths = pred_paths[inds]

    cols = ["embedding_"+ str(i) for i in range(10)]
    dims = [10 for i in range(50)]

    # print run names and paths
    print("Run names:", run_names)
    print("Pred paths:", pred_paths)

<<<<<<< HEAD
    results_list = []

    pbar = tqdm(enumerate(pred_paths), total=len(pred_paths))
    for i, emb_path in pbar:
        if "tsv" in emb_path:
            emb_df = pd.read_csv(emb_path, delimiter='\t')
        else:
            emb_df = pd.read_csv(emb_path)
=======

    load_dotenv("/home/ubuntu/.aws.env")

    ACCESS_KEY = os.getenv("ACCESS_KEY")
    SECRET_KEY = os.getenv("SECRET_KEY")
    SOMA_CORPUS_URI = "s3://pai-scrnaseq/sctx_gui/corpora/multispecies_06Nov2024/"

    soma_experiment = soma.Experiment.open(SOMA_CORPUS_URI, context=soma.SOMATileDBContext(tiledb_ctx=tiledb.Ctx({
            "vfs.s3.aws_access_key_id": ACCESS_KEY,
            "vfs.s3.aws_secret_access_key": SECRET_KEY,
            "vfs.s3.region": "us-east-2"
        })))

    obs_df = soma_experiment.obs.read(column_names=["barcode", "standard_true_celltype"]).concat().to_pandas()
    obs_df.columns

    for emb_path in pred_paths:
        emb_df = pd.read_csv(emb_path, delimiter='\t')
        
        # drop standard_true_celltype column if it exists
        if "standard_true_celltype" in emb_df.columns:
            emb_df = emb_df.drop("standard_true_celltype", axis=1)

        emb_df = emb_df.set_index("barcode").join(obs_df.set_index("barcode"))
        print()
        print(emb_path)
        print(calc_kni_score(emb_df[cols], emb_df, batch_col=batch_col, max_prop_same_batch=max_prop_same_batch))
        print(calc_rbni_score(emb_df[cols], emb_df, batch_col=batch_col, max_prop_same_batch=max_prop_same_batch))
>>>>>>> a5d7db16

        # add species column
        if "species" not in emb_df.columns:
            emb_df = emb_df.set_index("barcode").join(obs_df.set_index("barcode"))
        
        # make metrics folder
        metrics_dir = os.path.join(root_dir, run_names[i], "metrics")
        os.makedirs(metrics_dir, exist_ok=True)

        # set neurons
        neuron_list = ['Glutamatergic_neuron','Chandelier_and_Lamp5', 'Interneuron']
        emb_df[cell_type_col] = emb_df[cell_type_col].apply(lambda x: "Neuron" if x in neuron_list else x)


        run_results_by_batch = []

        # iterate over emb_df grouped by species
        for species, species_df in emb_df.groupby("species"):
           
            pbar.set_description(f"kni: {run_names[i]}")
            kni = calc_kni_score(species_df[cols], species_df, batch_col=batch_col, cell_type_col=cell_type_col, max_prop_same_batch=max_prop_same_batch, exclude_unknown=exclude_unknown)
            # pbar.set_description(f"rbni: {run_names[i]}")
            # rbni = calc_rbni_score(emb_df[cols], emb_df, batch_col=batch_col, cell_type_col=cell_type_col, max_prop_same_batch=max_prop_same_batch)

            pbar.set_description(f"saving: {run_names[i]}")

            # save confusion matrices
            confusion_matrix = kni["confusion_matrix"]
            kni_confusion_matrix = kni["kni_confusion_matrix"]

            confusion_matrix.to_csv(os.path.join(metrics_dir, f"confusion_matrix_{species}.tsv"), sep="\t")
            kni_confusion_matrix.to_csv(os.path.join(metrics_dir, f"kni_confusion_matrix_{species}.tsv"), sep="\t")

            # get results by batch
            kni_results_by_batch = kni["results_by_batch"]
            kni_results_by_batch['species'] = species

            # rbni_results_by_batch = rbni["results_by_batch"]

            # assert no identical column names
            # assert len(set(kni_results_by_batch.columns).intersection(set(rbni_results_by_batch.columns))) == 1, "Identical column names in kni and rbni results_by_batch"

            # merge kni and rbni results by batch_name
            run_results_by_batch.append(kni_results_by_batch)# pd.merge(kni_results_by_batch, rbni_results_by_batch, on="batch_name")

        results_by_batch = pd.concat(run_results_by_batch, axis=0)
        results_by_batch["model_path"] = emb_path

        # save 
        results_by_batch.to_csv(os.path.join(metrics_dir, "metrics_by_batch_restrict_species.tsv"), sep="\t")

        results_list.append(results_by_batch)

    results = pd.concat(results_list)

    results.to_csv(os.path.join(root_dir, "metrics_by_batch_restrict_species.tsv"), sep="\t")


if __name__ == "__main__":
    parser = ArgumentParser(description=__doc__)
    parser.add_argument(
        "-d",
        "--root_dir",
        type=str,
    )
    parser.add_argument(
        "-b",
        "--batch_col",
        type=str,
        default="study_name"
    )
    parser.add_argument(
        "-c",
        "--cell_type_col",
        type=str,
        default="standard_true_celltype"
    )

    parser.add_argument(
        "-p",
        "--max_prop_same_batch",
        type=float,
        default=0.8
    )

    args = parser.parse_args()

    print(f"Evaluating predictions from: {args.root_dir} with batch column: {args.batch_col} and max_prop_same_batch cutoff: {args.max_prop_same_batch}")
    results = run_metrics_on_folder(args.root_dir, batch_col=args.batch_col, cell_type_col=args.cell_type_col, max_prop_same_batch=args.max_prop_same_batch, exclude_unknown=False)

    <|MERGE_RESOLUTION|>--- conflicted
+++ resolved
@@ -64,11 +64,7 @@
     # find all pred files
     for root, dirs, files in os.walk(root_dir, topdown=True):
         for file in files:
-<<<<<<< HEAD
             if "pred_" in file:
-=======
-            if "multispecies_06Nov2024_full_predictions" in file:
->>>>>>> a5d7db16
                 # get the directory after root_dir in root
                 run_names.append(root.split(root_dir)[1].split("/")[1])
                 pred_paths.append(os.path.join(root, file))
@@ -89,7 +85,6 @@
     print("Run names:", run_names)
     print("Pred paths:", pred_paths)
 
-<<<<<<< HEAD
     results_list = []
 
     pbar = tqdm(enumerate(pred_paths), total=len(pred_paths))
@@ -98,36 +93,6 @@
             emb_df = pd.read_csv(emb_path, delimiter='\t')
         else:
             emb_df = pd.read_csv(emb_path)
-=======
-
-    load_dotenv("/home/ubuntu/.aws.env")
-
-    ACCESS_KEY = os.getenv("ACCESS_KEY")
-    SECRET_KEY = os.getenv("SECRET_KEY")
-    SOMA_CORPUS_URI = "s3://pai-scrnaseq/sctx_gui/corpora/multispecies_06Nov2024/"
-
-    soma_experiment = soma.Experiment.open(SOMA_CORPUS_URI, context=soma.SOMATileDBContext(tiledb_ctx=tiledb.Ctx({
-            "vfs.s3.aws_access_key_id": ACCESS_KEY,
-            "vfs.s3.aws_secret_access_key": SECRET_KEY,
-            "vfs.s3.region": "us-east-2"
-        })))
-
-    obs_df = soma_experiment.obs.read(column_names=["barcode", "standard_true_celltype"]).concat().to_pandas()
-    obs_df.columns
-
-    for emb_path in pred_paths:
-        emb_df = pd.read_csv(emb_path, delimiter='\t')
-        
-        # drop standard_true_celltype column if it exists
-        if "standard_true_celltype" in emb_df.columns:
-            emb_df = emb_df.drop("standard_true_celltype", axis=1)
-
-        emb_df = emb_df.set_index("barcode").join(obs_df.set_index("barcode"))
-        print()
-        print(emb_path)
-        print(calc_kni_score(emb_df[cols], emb_df, batch_col=batch_col, max_prop_same_batch=max_prop_same_batch))
-        print(calc_rbni_score(emb_df[cols], emb_df, batch_col=batch_col, max_prop_same_batch=max_prop_same_batch))
->>>>>>> a5d7db16
 
         # add species column
         if "species" not in emb_df.columns:
